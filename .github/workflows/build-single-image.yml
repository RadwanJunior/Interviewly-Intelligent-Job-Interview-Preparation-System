name: Build and Push Single Image
permissions:
  contents: read

on:
  push:
    branches: [main]
  pull_request:
    branches: [main]
  workflow_dispatch:

env:
  REGISTRY: ${{ secrets.DOCKERHUB_USERNAME }}
  IMAGE_NAME: interviewly-app

jobs:
  build-and-push:
    runs-on: ubuntu-latest
    steps:
      - name: Checkout repo
        uses: actions/checkout@v4

      - name: Set up Docker Buildx
        uses: docker/setup-buildx-action@v3

      - name: Log in to Docker Hub
        uses: docker/login-action@v3
        with:
          username: ${{ secrets.DOCKERHUB_USERNAME }}
          password: ${{ secrets.DOCKERHUB_TOKEN }}

      - name: Build and push combined image (amd64)
        uses: docker/build-push-action@v6
        with:
          context: .
          file: ./Dockerfile
          push: true
          platforms: linux/amd64
          tags: |
            ${{ env.REGISTRY }}/${{ env.IMAGE_NAME }}:latest
            ${{ env.REGISTRY }}/${{ env.IMAGE_NAME }}:${{ github.sha }}

      - name: Automatic redeploy on Koyeb
<<<<<<< HEAD
        if: github.event_name == 'pull_request' && env.KOYEB_API_TOKEN != ''
=======
        if: github.event_name == 'push' && env.KOYEB_API_TOKEN != ''
>>>>>>> ab6e23c6
        env:
          KOYEB_API_TOKEN: ${{ secrets.KOYEB_API_TOKEN }}
        run: |
          # Install Koyeb CLI using the official install script
          curl -fsSL https://raw.githubusercontent.com/koyeb/koyeb-cli/master/install.sh | sh

          # Add Koyeb CLI to PATH for this step
          export PATH="$HOME/.koyeb/bin:$PATH"

          # Log in and redeploy the service
          koyeb --token "$KOYEB_API_TOKEN" service redeploy suspicious-delcine/interviewly
<|MERGE_RESOLUTION|>--- conflicted
+++ resolved
@@ -41,11 +41,7 @@
             ${{ env.REGISTRY }}/${{ env.IMAGE_NAME }}:${{ github.sha }}
 
       - name: Automatic redeploy on Koyeb
-<<<<<<< HEAD
-        if: github.event_name == 'pull_request' && env.KOYEB_API_TOKEN != ''
-=======
         if: github.event_name == 'push' && env.KOYEB_API_TOKEN != ''
->>>>>>> ab6e23c6
         env:
           KOYEB_API_TOKEN: ${{ secrets.KOYEB_API_TOKEN }}
         run: |
