{
<<<<<<< HEAD
  "app": {},
  "appUsingSizeAdjust": false,
=======
  "app": {
    "[project]/src/app/page": [
      "static/media/gyByhwUxId8gMEwcGFWNOITd-s.p.da1ebef7.woff2",
      "static/media/or3nQ6H_1_WfwkMZI_qYFrcdmhHkjko-s.p.be19f591.woff2"
    ],
    "[project]/src/app/Workflow/page": [
      "static/media/gyByhwUxId8gMEwcGFWNOITd-s.p.da1ebef7.woff2",
      "static/media/or3nQ6H_1_WfwkMZI_qYFrcdmhHkjko-s.p.be19f591.woff2"
    ],
    "[project]/src/app/profile/page": [
      "static/media/gyByhwUxId8gMEwcGFWNOITd-s.p.da1ebef7.woff2",
      "static/media/or3nQ6H_1_WfwkMZI_qYFrcdmhHkjko-s.p.be19f591.woff2"
    ]
  },
  "appUsingSizeAdjust": true,
>>>>>>> 6428f654
  "pages": {},
  "pagesUsingSizeAdjust": false
}<|MERGE_RESOLUTION|>--- conflicted
+++ resolved
@@ -1,24 +1,7 @@
 {
-<<<<<<< HEAD
   "app": {},
   "appUsingSizeAdjust": false,
-=======
-  "app": {
-    "[project]/src/app/page": [
-      "static/media/gyByhwUxId8gMEwcGFWNOITd-s.p.da1ebef7.woff2",
-      "static/media/or3nQ6H_1_WfwkMZI_qYFrcdmhHkjko-s.p.be19f591.woff2"
-    ],
-    "[project]/src/app/Workflow/page": [
-      "static/media/gyByhwUxId8gMEwcGFWNOITd-s.p.da1ebef7.woff2",
-      "static/media/or3nQ6H_1_WfwkMZI_qYFrcdmhHkjko-s.p.be19f591.woff2"
-    ],
-    "[project]/src/app/profile/page": [
-      "static/media/gyByhwUxId8gMEwcGFWNOITd-s.p.da1ebef7.woff2",
-      "static/media/or3nQ6H_1_WfwkMZI_qYFrcdmhHkjko-s.p.be19f591.woff2"
-    ]
-  },
-  "appUsingSizeAdjust": true,
->>>>>>> 6428f654
+
   "pages": {},
   "pagesUsingSizeAdjust": false
 }