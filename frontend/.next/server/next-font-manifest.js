--- conflicted
+++ resolved
@@ -1,5 +1 @@
-<<<<<<< HEAD
 self.__NEXT_FONT_MANIFEST="{\n  \"app\": {},\n  \"appUsingSizeAdjust\": false,\n  \"pages\": {},\n  \"pagesUsingSizeAdjust\": false\n}"
-=======
-self.__NEXT_FONT_MANIFEST="{\n  \"app\": {\n    \"[project]/src/app/page\": [\n      \"static/media/gyByhwUxId8gMEwcGFWNOITd-s.p.da1ebef7.woff2\",\n      \"static/media/or3nQ6H_1_WfwkMZI_qYFrcdmhHkjko-s.p.be19f591.woff2\"\n    ],\n    \"[project]/src/app/Workflow/page\": [\n      \"static/media/gyByhwUxId8gMEwcGFWNOITd-s.p.da1ebef7.woff2\",\n      \"static/media/or3nQ6H_1_WfwkMZI_qYFrcdmhHkjko-s.p.be19f591.woff2\"\n    ],\n    \"[project]/src/app/profile/page\": [\n      \"static/media/gyByhwUxId8gMEwcGFWNOITd-s.p.da1ebef7.woff2\",\n      \"static/media/or3nQ6H_1_WfwkMZI_qYFrcdmhHkjko-s.p.be19f591.woff2\"\n    ]\n  },\n  \"appUsingSizeAdjust\": true,\n  \"pages\": {},\n  \"pagesUsingSizeAdjust\": false\n}"
->>>>>>> 2b04adc1
