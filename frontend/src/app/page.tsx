--- conflicted
+++ resolved
@@ -1,7 +1,3 @@
-<<<<<<< HEAD
-import { ArrowRight, Upload, Video, MessageSquare, Award } from "lucide-react"; 
-import Head from "next/head"; 
-=======
 "use client";
 import {
   ArrowRight,
@@ -14,7 +10,6 @@
 import Head from "next/head";
 import { Button } from "@/components/ui/button";
 import { useRouter } from "next/navigation";
->>>>>>> 47a4013c
 
 const Index = () => {
   const router = useRouter();
