"use client"; // Next.js directive indicating this is a client-side component

import { useState } from "react";
import { useRouter } from "next/navigation";
import Head from "next/head";
import Link from "next/link";
import { Button } from "@/components/ui/button";
import { Input } from "@/components/ui/input";
import { Label } from "@/components/ui/label";
import { useToast } from "@/hooks/use-toast";
import { useAuth } from "@/context/AuthContext"; // Custom authentication context

const LogIn = () => {
  // State to handle user input for email and password
  const [formData, setFormData] = useState({ email: "", password: "" });
  const [isLoading, setIsLoading] = useState(false); // Loading state for login button
  const { loginUser } = useAuth(); // Custom context hook for login
  const { toast } = useToast(); // Custom toast notification hook
  const router = useRouter(); // Next.js router for navigation

  /**
   * Updates formData state as the user types in the input fields
   */
  const handleChange = (e: React.ChangeEvent<HTMLInputElement>) => {
    const { name, value } = e.target;
    setFormData((prev) => ({ ...prev, [name]: value }));
  };

  /**
   * Validates that no form field is left empty
   */
  const isFormValid = Object.values(formData).every(
    (value) => value.trim() !== ""
  );

  /**
   * Handles form submission for logging in
   * - Validates the form
   * - Calls loginUser from the Auth Context
   * - Displays appropriate toast notifications
   * - Redirects to the dashboard on success
   */
  const handleSubmit = async (e: React.FormEvent<HTMLFormElement>) => {
    e.preventDefault();

    if (!isFormValid) {
      return toast({
        title: "Error",
        description: "All fields are required",
        variant: "destructive",
      });
    }

    setIsLoading(true);
    try {
      await loginUser(formData.email, formData.password);
      toast({ title: "Success", description: "Login successful!" });
<<<<<<< HEAD
      router.push("/dashboard"); // Navigate to dashboard after successful login
=======
      router.push("/");
>>>>>>> 47a4013c
    } catch (error) {
      // Handle login errors and display a descriptive toast
      toast({
        title: "Error",
        description:
          (error as Error).message || "Login failed, please try again.",
        variant: "destructive",
      });
    } finally {
      setIsLoading(false);
    }
  };

  return (
    <div className="min-h-screen bg-gradient-to-b from-white via-secondary/10 to-white">
      {/* Sets the page title and description for SEO */}
      <Head>
        <title>Log in - Interviewly</title>
        <meta
          name="description"
          content="Login to your Interviewly account to continue your interview preparation."
        />
      </Head>

      {/* Main login container */}
      <div className="container mx-auto px-4 py-32">
        <div className="max-w-md mx-auto bg-white rounded-xl shadow-lg p-8 animate-fade-up">
          {/* Header text */}
          <div className="text-center mb-6">
            <h1 className="text-2xl font-heading font-bold text-foreground">
              Welcome Back
            </h1>
            <p className="text-foreground/70 mt-2">
              Log in to continue your interview preparation
            </p>
          </div>

          {/* Login form */}
          <form onSubmit={handleSubmit} className="space-y-4">
            {/* Email input */}
            <div className="space-y-2">
              <Label htmlFor="email">Email</Label>
              <Input
                id="email"
                type="email"
                name="email"
                placeholder="you@example.com"
                value={formData.email}
                onChange={handleChange}
                required
              />
            </div>

            {/* Password input */}
            <div className="space-y-2">
              <Label htmlFor="password">Password</Label>
              <Input
                id="password"
                type="password"
                name="password"
                placeholder="••••••••"
                value={formData.password}
                onChange={handleChange}
                required
              />
            </div>

            {/* Submit button */}
            <Button
              type="submit"
              className="w-full bg-primary hover:bg-primary/90"
              disabled={isLoading}
            >
              {isLoading ? "Logging in..." : "Log in"}
            </Button>
          </form>

          {/* Navigation link to signup */}
          <div className="mt-6 text-center text-sm">
            <p className="text-foreground/70">
<<<<<<< HEAD
              Don't have an account?{" "}
              <Link href="/auth/signup" className="text-primary hover:underline">
=======
              Don&apos;t have an account?{" "}
              <Link
                href="/auth/signup"
                className="text-primary hover:underline">
>>>>>>> 47a4013c
                Sign up
              </Link>
            </p>
          </div>
        </div>
      </div>
    </div>
  );
};

export default LogIn;<|MERGE_RESOLUTION|>--- conflicted
+++ resolved
@@ -55,11 +55,7 @@
     try {
       await loginUser(formData.email, formData.password);
       toast({ title: "Success", description: "Login successful!" });
-<<<<<<< HEAD
       router.push("/dashboard"); // Navigate to dashboard after successful login
-=======
-      router.push("/");
->>>>>>> 47a4013c
     } catch (error) {
       // Handle login errors and display a descriptive toast
       toast({
@@ -140,15 +136,8 @@
           {/* Navigation link to signup */}
           <div className="mt-6 text-center text-sm">
             <p className="text-foreground/70">
-<<<<<<< HEAD
               Don't have an account?{" "}
               <Link href="/auth/signup" className="text-primary hover:underline">
-=======
-              Don&apos;t have an account?{" "}
-              <Link
-                href="/auth/signup"
-                className="text-primary hover:underline">
->>>>>>> 47a4013c
                 Sign up
               </Link>
             </p>
