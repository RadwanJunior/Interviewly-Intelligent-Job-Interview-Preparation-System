--- conflicted
+++ resolved
@@ -1,4 +1,3 @@
-<<<<<<< HEAD
 "use client"; // Indicates that this is a Client Component in Next.js
 
 import { useState } from "react"; 
@@ -8,16 +7,6 @@
   initialResumeData, 
   initialJobDetailsData 
 } from "./initialState"; 
-=======
-"use client";
-import { useState } from "react";
-import { WorkflowStage, WorkflowContextType } from "./types";
-import {
-  initialStages,
-  initialResumeData,
-  initialJobDetailsData,
-} from "./initialState";
->>>>>>> 47a4013c
 
 // Custom hook to manage the workflow state
 export const useWorkflowState = (): WorkflowContextType => {
@@ -29,12 +18,6 @@
   const [resumeData, setResumeData] = useState(initialResumeData);
   // State for managing job-related data
   const [jobDetailsData, setJobDetailsData] = useState(initialJobDetailsData);
-  // const [loaderState, setLoaderState] = useState({
-  //   isVisible: false,
-  //   progress: 0,
-  //   isComplete: false,
-  //   jobDescriptionId: "",
-  // });
 
   // Function to navigate to the next stage
   const goToNextStage = () => {
@@ -51,11 +34,7 @@
         };
         return newStages;
       });
-<<<<<<< HEAD
       setCurrentStageIndex(prevIndex => prevIndex + 1); 
-=======
-      setCurrentStageIndex((prevIndex) => prevIndex + 1);
->>>>>>> 47a4013c
     }
   };
 
@@ -74,11 +53,7 @@
         };
         return newStages;
       });
-<<<<<<< HEAD
       setCurrentStageIndex(prevIndex => prevIndex - 1); 
-=======
-      setCurrentStageIndex((prevIndex) => prevIndex - 1);
->>>>>>> 47a4013c
     }
   };
 
@@ -115,20 +90,12 @@
 
   // Function to update resume-related data
   const updateResumeData = (data: Partial<typeof resumeData>) => {
-<<<<<<< HEAD
     setResumeData(prev => ({ ...prev, ...data })); 
-=======
-    setResumeData((prev) => ({ ...prev, ...data }));
->>>>>>> 47a4013c
   };
 
   // Function to update job-related data
   const updateJobDetailsData = (data: Partial<typeof jobDetailsData>) => {
-<<<<<<< HEAD
     setJobDetailsData(prev => ({ ...prev, ...data })); 
-=======
-    setJobDetailsData((prev) => ({ ...prev, ...data }));
->>>>>>> 47a4013c
   };
 
   // Return the workflow state and functions for managing it
