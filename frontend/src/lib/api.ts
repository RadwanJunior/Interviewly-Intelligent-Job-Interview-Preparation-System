/**
 * api.ts - Centralized API utility for frontend HTTP requests
 * Provides functions for authentication, resume, job, interview, audio, and dashboard endpoints.
 * Uses Axios for HTTP requests and handles cookies/tokens as needed.
 */

import axios from "axios";

export const api = axios.create({
  baseURL: "http://localhost:8000", // Change this for production
  withCredentials: true, // Ensures cookies (tokens) are sent
  headers: { "Content-Type": "application/json" },
});

// Log API base URL (commented out for tests to avoid axios mock timing issues)
// console.log("API base URL:", api.defaults.baseURL);

/**
 * Sign up a new user.
 * @param firstName - User's first name
 * @param lastName - User's last name
 * @param email - User's email address
 * @param password - User's password
 * @returns API response data
 */
export async function signup(
  firstName: string,
  lastName: string,
  email: string,
  password: string
) {
  const response = await api.post("/auth/signup", {
    firstName,
    lastName,
    email,
    password,
  });
  return response.data;
}

/**
 * Log in a user.
 * @param email - User's email address
 * @param password - User's password
 * @returns API response data
 */
export async function login(email: string, password: string) {
  const response = await api.post("/auth/login", { email, password });
  // Do not set token from response because it is set as an HTTP-only cookie
  return response.data;
}

/**
 * Refresh the access token using the refresh token cookie.
 * @returns API response data
 */
export async function refreshToken() {
  try {
    const response = await api.post("/auth/refresh", {}, {
      withCredentials: true, // <-- add this to send cookies
    });
    return response.data;
  } catch (error: unknown) {
    if (axios.isAxiosError(error)) {
      console.error(
        "Error refreshing token:",
        error.response?.data || error.message
      );
    } else {
      console.error("Error refreshing token:", (error as Error).message);
    }
    throw error;
  }
}

/**
 * Log out the current user (clears cookies on backend).
 */
export async function logout() {
  await api.post("/auth/logout");
}

/**
 * Upload a resume file for the current user.
 * @param file - Resume file (.pdf or .docx)
 * @returns API response data
 */
export async function uploadResume(file: File) {
  const formData = new FormData();
  formData.append("file", file);

  const response = await api.post("/resumes/upload", formData, {
    headers: {
      "Content-Type": "multipart/form-data",
    },
  });
  return response.data;
}

/**
 * Get the current user's resume extracted text.
 * @returns API response data
 */
export async function getResume() {
  const response = await api.get("/resumes/");
  return response.data;
}

/**
 * Update the extracted text of the current user's resume.
 * @param updatedText - The new extracted text
 * @returns API response data
 */
export async function updateResume(updatedText: string) {
  const response = await api.put("/resumes/", {
    updated_text: updatedText,
  });
  return response.data;
}
/**
 * Get the resume extracted text for a specific user.
 * @param userId - The user ID
 * @returns API response data
 */
export async function getResumeFromUser(userId: string) {
  const response = await api.get(`/resumes/${userId}`);
  return response.data;
}

/**
 * Create a new job description for the current user.
 * @param jobTitle - Job title
 * @param companyName - Company name
 * @param location - Job location
 * @param jobType - Type of job
 * @param description - Job description text
 * @returns API response data
 */
export async function createJobDescription(
  jobTitle: string,
  companyName: string,
  location: string,
  jobType: string,
  description: string
) {
  const response = await api.post("/job_description", {
    job_title: jobTitle,
    company_name: companyName,
    location: location,
    job_type: jobType,
    description: description,
  });
  return response.data;
}

/**
 * Create a new interview session for a job description.
 * @param data - Object with job_description_id
 * @returns API response data
 */
export async function createInterviewSession(data: {
  job_description_id: string;
}) {
  const response = await api.post("/interview/create", data);
  return response.data;
}

/**
 * Get the progress status of an interview session.
 * @param sessionId - Interview session ID
 * @returns API response data
 */
export async function getInterviewStatus(sessionId: string) {
  const response = await api.get(`/interview/status/${sessionId}`);
  return response.data;
}

/**
 * Get the list of questions for an interview session.
 * @param sessionId - Interview session ID
 * @returns API response data
 */
export async function getInterviewQuestions(sessionId: string) {
  const response = await api.get(`/interview/questions/${sessionId}`);
  return response.data;
}

/**
 * Upload an audio file for a specific interview question.
 * @param file - Audio file
 * @param interview_id - Interview session ID
 * @param question_id - Question ID
 * @param question_text - The question text
 * @param question_order - The order of the question
 * @param is_last_question - Whether this is the last question
 * @param mime_type - MIME type of the audio file
 * @returns API response data
 */
export async function uploadAudio({
  file,
  interview_id,
  question_id,
  question_text,
  question_order,
  is_last_question = false,
  mime_type = "audio/webm",
}: {
  file: File;
  interview_id: string;
  question_id: string;
  question_text: string;
  question_order: number;
  is_last_question?: boolean;
  mime_type?: string;
}) {
  const formData = new FormData();
  formData.append("file", file);
  formData.append("interview_id", interview_id);
  formData.append("question_id", question_id);
  formData.append("question_text", question_text);
  formData.append("question_order", String(question_order));
  formData.append("is_last_question", String(is_last_question));
  formData.append("mime_type", mime_type);

  const response = await api.post("/audio/upload", formData, {
    headers: { "Content-Type": "multipart/form-data" },
  });
  return response.data;
}

/**
 * Manually trigger feedback generation for an interview session.
 * @param interview_id - Interview session ID
 * @returns API response data
 */
export async function triggerFeedbackGeneration(interview_id: string) {
  const response = await api.post(`/audio/generate/${interview_id}`);
  return response.data;
}

/**
 * Get the status of feedback generation for an interview session.
 * @param interview_id - Interview session ID
 * @returns API response data
 */
export async function getFeedbackStatus(interview_id: string) {
  const response = await api.get(`/audio/status/${interview_id}`);
  return response.data;
}

/**
 * Get the generated feedback for an interview session.
 * @param interview_id - Interview session ID
 * @returns API response data
 */
export async function getFeedback(interview_id: string) {
  const response = await api.get(`/audio/feedback/${interview_id}`);
  return response.data;
}

/**
 * Fetch dashboard statistics for the current user.
 * @returns API response data
 */
export async function fetchDashboardStats() {
  const response = await api.get("/dashboard/stats");
  return response.data;
}

/**
 * Fetch the interview history for the current user.
 * @returns API response data
 */
export async function fetchInterviewHistory() {
  const response = await api.get("/dashboard/history");
  return response.data;
}

/**
 * Fetch the active preparation plan for the current user.
 * @returns API response data or null if not found
 */
export async function fetchActivePlan() {
  try {
    const response = await api.get("/dashboard/active-plan");

    // 404 means no active plan (not an error)
    if (response.status === 404) {
      return null;
    }

    return response.data;
  } catch (error) {
    if (axios.isAxiosError(error) && error.response?.status === 404) {
      return null;
    }
    console.error("Error fetching active plan:", error);
    return null;
  }
<<<<<<< HEAD
}
}

/**
 * Create a new preparation plan for the dashboard.
 * @param planData - Preparation plan data object
 * @returns API response data
 */
export async function createPreparationPlan(planData) {
  const response = await api.post("/dashboard/preparation-plan", planData);
  return response.data;
}

/**
 * Update an existing preparation plan.
 * @param planId - Preparation plan ID
 * @param updateData - Data to update
 * @returns API response data
 */
export async function updatePreparationPlan(planId, updateData) {
  const response = await api.put(
    `/dashboard/preparation-plan/${planId}`,
    updateData
  );
  return response.data;
=======
>>>>>>> 7188abee
}<|MERGE_RESOLUTION|>--- conflicted
+++ resolved
@@ -297,32 +297,4 @@
     console.error("Error fetching active plan:", error);
     return null;
   }
-<<<<<<< HEAD
-}
-}
-
-/**
- * Create a new preparation plan for the dashboard.
- * @param planData - Preparation plan data object
- * @returns API response data
- */
-export async function createPreparationPlan(planData) {
-  const response = await api.post("/dashboard/preparation-plan", planData);
-  return response.data;
-}
-
-/**
- * Update an existing preparation plan.
- * @param planId - Preparation plan ID
- * @param updateData - Data to update
- * @returns API response data
- */
-export async function updatePreparationPlan(planId, updateData) {
-  const response = await api.put(
-    `/dashboard/preparation-plan/${planId}`,
-    updateData
-  );
-  return response.data;
-=======
->>>>>>> 7188abee
 }