--- conflicted
+++ resolved
@@ -1,4 +1,3 @@
-<<<<<<< HEAD
 "use client"; // Indicates that this is a Client Component in Next.js
 
 import React from "react"; 
@@ -8,22 +7,11 @@
 import { Label } from "@/components/ui/label"; 
 import { Textarea } from "@/components/ui/textarea"; 
 import { 
-=======
-"use client";
-import React from "react";
-import { CardHeader, CardTitle } from "@/components/ui/card";
-import { Button } from "@/components/ui/button";
-import { Input } from "@/components/ui/input";
-import { Label } from "@/components/ui/label";
-import { Textarea } from "@/components/ui/textarea";
-import {
->>>>>>> 47a4013c
   Select,
   SelectContent,
   SelectItem,
   SelectTrigger,
   SelectValue,
-<<<<<<< HEAD
 } from "@/components/ui/select"; 
 import { ArrowRight, ArrowLeft, Check, Building, Briefcase, MapPin } from "lucide-react"; 
 import { toast } from "sonner"; 
@@ -38,33 +26,9 @@
     completeCurrentStage, // Function to mark the current stage as complete
     goToNextStage, // Function to navigate to the next stage
     goToPreviousStage // Function to navigate to the previous stage
-=======
-} from "@/components/ui/select";
-import {
-  ArrowRight,
-  ArrowLeft,
-  Check,
-  Building,
-  Briefcase,
-  MapPin,
-} from "lucide-react";
-import { toast } from "sonner";
-import { useWorkflow } from "@/context/WorkflowContext";
-import { createJobDescription } from "@/lib/api";
-import { useRouter } from "next/navigation";
-
-const JobDetailsStage = () => {
-  const {
-    jobDetailsData,
-    updateJobDetailsData,
-    completeCurrentStage,
-    goToPreviousStage,
-    // showLoader,
->>>>>>> 47a4013c
   } = useWorkflow();
   const router = useRouter(); // Initialize the router
 
-<<<<<<< HEAD
   // Handle input changes for text fields
   const handleInputChange = (field: keyof typeof jobDetailsData) => (
     e: React.ChangeEvent<HTMLInputElement | HTMLTextAreaElement>
@@ -76,50 +40,24 @@
   const handleSelectChange = (field: keyof typeof jobDetailsData) => (value: string) => {
     updateJobDetailsData({ [field]: value }); 
   };
-=======
-  const handleInputChange =
-    (field: keyof typeof jobDetailsData) =>
-    (e: React.ChangeEvent<HTMLInputElement | HTMLTextAreaElement>) => {
-      updateJobDetailsData({ [field]: e.target.value });
-    };
-
-  const handleSelectChange =
-    (field: keyof typeof jobDetailsData) => (value: string) => {
-      updateJobDetailsData({ [field]: value });
-    };
->>>>>>> 47a4013c
 
   // Confirm job details and proceed to the next stage
   const confirmJobDetails = async () => {
-<<<<<<< HEAD
     // Validate required fields
     if (!jobDetailsData.jobTitle || !jobDetailsData.companyName || !jobDetailsData.description) {
       toast.error("Please enter job title, company name, and description"); // Show error toast
-=======
-    if (
-      !jobDetailsData.jobTitle ||
-      !jobDetailsData.companyName ||
-      !jobDetailsData.description
-    ) {
-      toast.error("Please enter job title, company name, and description");
->>>>>>> 47a4013c
       return;
     }
 
     try {
-<<<<<<< HEAD
       // Call API to create job description
       await createJobDescription(
-=======
-      const response = await createJobDescription(
->>>>>>> 47a4013c
         jobDetailsData.jobTitle,
         jobDetailsData.companyName,
         jobDetailsData.location,
         jobDetailsData.jobType,
         jobDetailsData.description
       );
-<<<<<<< HEAD
       toast.success("Job details confirmed!"); // Show success toast
       completeCurrentStage(); // Mark the current stage as complete
       
@@ -135,22 +73,6 @@
       }, 300);
     } catch (error) {
       toast.error("Failed to confirm job details. Please try again."); // Show error toast
-=======
-
-      if (!response) {
-        toast.error("Failed to confirm job details. Please try again.");
-        return;
-      }
-
-      toast.success("Job details confirmed!");
-      updateJobDetailsData({ JobDescriptionId: response.data[0].id });
-      console.log("Job Description ID:", response.data[0].id);
-      console.log("Job Details Data:", jobDetailsData);
-      completeCurrentStage();
-      router.push("/prepare");
-    } catch {
-      toast.error("Failed to confirm job details. Please try again.");
->>>>>>> 47a4013c
     }
   };
 
@@ -161,12 +83,8 @@
     if (prevSection) {
       prevSection.scrollIntoView({ behavior: "smooth" });
     }
-<<<<<<< HEAD
     
     // Navigate to the previous stage after a short delay
-=======
-
->>>>>>> 47a4013c
     setTimeout(() => {
       goToPreviousStage();
     }, 300);
@@ -180,12 +98,8 @@
           Enter Job Details
         </CardTitle>
       </CardHeader>
-<<<<<<< HEAD
       
       {/* Form for job details */}
-=======
-
->>>>>>> 47a4013c
       <div className="space-y-6">
         <div className="grid grid-cols-1 gap-6 sm:grid-cols-2">
           {/* Job Title input field */}
@@ -202,12 +116,8 @@
               className="w-full"
             />
           </div>
-<<<<<<< HEAD
           
           {/* Company Name input field */}
-=======
-
->>>>>>> 47a4013c
           <div className="space-y-2">
             <Label htmlFor="company-name" className="text-base">
               <Building className="inline-block mr-2 h-4 w-4" />
@@ -260,12 +170,8 @@
               </SelectContent>
             </Select>
           </div>
-<<<<<<< HEAD
           
           {/* Job Description textarea field */}
-=======
-
->>>>>>> 47a4013c
           <div className="space-y-2 sm:col-span-2">
             <Label htmlFor="description" className="text-lg font-medium">
               Job Description *
@@ -287,7 +193,6 @@
 
         {/* Navigation buttons */}
         <div className="flex justify-between mt-6">
-<<<<<<< HEAD
           {/* Back button */}
           <Button 
             variant="outline" 
@@ -298,13 +203,6 @@
           </Button>
           {/* Confirm and Continue button */}
           <Button 
-=======
-          <Button variant="outline" onClick={goBack}>
-            <ArrowLeft className="mr-2 h-4 w-4" />
-            Back to Resume
-          </Button>
-          <Button
->>>>>>> 47a4013c
             onClick={confirmJobDetails}
             disabled={
               !jobDetailsData.jobTitle ||
