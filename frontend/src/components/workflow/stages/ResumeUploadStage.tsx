"use client"; // Indicates that this is a Client Component in Next.js

import React, { useState } from "react"; 
import { CardHeader, CardTitle } from "@/components/ui/card";
import { Button } from "@/components/ui/button"; =
import { Upload, FileText, ArrowRight, Check } from "lucide-react"; 
import { toast } from "sonner"; 
import { useWorkflow } from "@/context/WorkflowContext"; 
import { uploadResume, getResume } from "@/lib/api"; // Import API functions for resume operations
import { useAuth } from "@/context/AuthContext"; 

const ResumeUploadStage = () => {
  const { user } = useAuth(); // Access user data from the Auth context
  const {
    resumeData, 
    updateResumeData, // Function to update resume data
    goToNextStage, // Function to navigate to the next stage
    completeCurrentStage, // Function to mark the current stage as complete
  } = useWorkflow();

  const [loading, setLoading] = useState(false); // State to manage loading status

  // Handle file selection for resume upload
  const handleFileChange = (e: React.ChangeEvent<HTMLInputElement>) => {
    if (e.target.files && e.target.files[0]) {
      const file = e.target.files[0];
      const allowedTypes = [
        "application/pdf",
        "application/vnd.openxmlformats-officedocument.wordprocessingml.document",
      ]; // Allowed file types: PDF and DOCX

      if (allowedTypes.includes(file.type)) {
        // Update context with the new file and clear previous data
        updateResumeData({
          file,
          text: "",
          hasExisting: false,
          fileName: undefined,
          resumeId: undefined,
        });
        toast.success("File selected successfully"); // Show success toast
      } else {
        toast.error("Please upload a .pdf or .docx file"); // Show error toast for invalid file types
      }
    }
  };

  // Handle "Use Existing Resume" action
  const handleUseExisting = async () => {
    setLoading(true); // Set loading state to true
    try {
      // Call API to fetch the user's existing resume
      const response = await getResume();
      if (response && response.data && response.data.length > 0) {
        // Use the latest resume from the response
        const latestRes = response.data[0];
        updateResumeData({
          fileName:
            latestRes.file_url.match(/[^/]+(\.pdf|\.docx)/)?.[0] ||
            "Unknown File", // Extract filename ending with .pdf or .docx
          text: latestRes.extracted_text,
          hasExisting: true,
          file: null,
          resumeId: latestRes.id,
        });
        toast.success("Existing resume loaded"); // Show success toast
      } else {
        toast.error("No existing resume found. Please upload one."); // Show error toast if no resume exists
      }
<<<<<<< HEAD
    } catch (error: any) {
      console.error("Error fetching resume:", error); // Log error
      toast.error("Error fetching resume. Please try again."); // Show error toast
=======
    } catch (error: unknown) {
        if (error instanceof Error) {
          console.error("Error fetching resume:", error.message);
        } else {
          console.error("Error fetching resume:", error);
        }
        toast.error("Error fetching resume. Please try again.");
>>>>>>> 47a4013c
    } finally {
      setLoading(false); // Reset loading state
    }
  };

  // Handle the "Next Step" action
  const nextStep = async () => {
    if (!user) {
      toast.error("User not logged in"); // Show error toast if user is not logged in
      return;
    }
    setLoading(true); // Set loading state to true
    try {
      // If a new file is selected, upload it
      if (resumeData.file && !resumeData.hasExisting) {
        const response = await uploadResume(resumeData.file);
        console.log("Upload Resume Response:", response);
        if (response.error) {
          toast.error(response.error); // Show error toast if upload fails
          setLoading(false);
          return;
        }
        // Update context with the uploaded resume details
        const uploadedResume = response.data[0];
        updateResumeData({
          text: uploadedResume.extracted_text,
          fileName: resumeData.file.name,
          hasExisting: false,
          resumeId: uploadedResume.id,
        });
        toast.success("Resume processed successfully"); // Show success toast
      }
      // If using an existing resume, ensure it has valid data
      else if (
        resumeData.hasExisting &&
        resumeData.text &&
        resumeData.fileName
      ) {
        toast.success("Using existing resume"); // Show success toast
      } else {
        toast.error("No stored resume found. Please upload your resume first."); // Show error toast if no resume is available
        setLoading(false);
        return;
      }

<<<<<<< HEAD
      completeCurrentStage(); // Mark the current stage as complete
      goToNextStage(); // Navigate to the next stage
    } catch (error: any) {
      console.error("Error processing resume:", error); // Log error
      toast.error("There was an error processing your resume."); // Show error toast
=======
      completeCurrentStage();
      goToNextStage();
    } catch (error: unknown) {
      if (error instanceof Error) {
        console.error("Error processing resume:", error.message);
      } else {
        console.error("Error processing resume:", error);
      }
      toast.error("There was an error processing your resume.");
>>>>>>> 47a4013c
    } finally {
      setLoading(false); // Reset loading state
    }
  };

  return (
    <div className="transition-all duration-500 ease-in-out">
      {/* Card header with title */}
      <CardHeader className="px-0">
        <CardTitle className="text-center text-2xl">
          Upload Your Resume
        </CardTitle>
      </CardHeader>

      {/* Main content */}
      <div className="space-y-6">
        <div className="grid grid-cols-1 gap-6 md:grid-cols-2">
          {/* Upload new resume section */}
          <div className="border rounded-lg p-6 flex flex-col items-center justify-center text-center hover:border-primary transition-colors">
            <Upload className="w-12 h-12 mb-4 text-primary" />
            <h3 className="text-lg font-medium mb-2">Upload New Resume</h3>
            <p className="text-sm text-gray-500 mb-4">
              Upload your resume in .docx or .pdf format
            </p>
            {/* File input for resume upload */}
            <div className="relative w-full max-w-[200px]">
              <input
                type="file"
                id="resume-upload"
                className="absolute inset-0 w-full h-full opacity-0 z-10 cursor-pointer"
                accept=".pdf,.docx"
                onChange={handleFileChange}
              />
              <Button
                variant="outline"
                className="relative w-full hover:bg-accent hover:text-accent-foreground transition-all duration-200">
                <Upload className="mr-2 h-4 w-4" />
                Select File
              </Button>
            </div>
            {/* Display selected file name */}
            {resumeData.file && (
              <p className="mt-4 text-sm">
                Selected:{" "}
                <span className="font-medium">{resumeData.file.name}</span>
              </p>
            )}
          </div>

          {/* Use existing resume section */}
          <div
            className={`border rounded-lg p-6 flex flex-col items-center justify-center text-center cursor-pointer transition-colors ${
              resumeData.hasExisting
                ? "border-primary bg-primary/5"
                : "hover:border-primary"
            }`}
            onClick={handleUseExisting}>
            <FileText className="w-12 h-12 mb-4 text-primary" />
            <h3 className="text-lg font-medium mb-2">Use Existing Resume</h3>
            <p className="text-sm text-gray-500 mb-4">
              We&apos;ll use your previously uploaded resume
            </p>
            {/* Display existing file name */}
            {resumeData.hasExisting && resumeData.fileName && (
              <p className="mt-2 text-sm text-gray-700">
                Existing File:{" "}
                <span className="font-medium">{resumeData.fileName}</span>
              </p>
            )}
            <Button
              variant={resumeData.hasExisting ? "default" : "outline"}
              onClick={handleUseExisting}
              className={
                resumeData.hasExisting
                  ? ""
                  : "hover:bg-accent hover:text-accent-foreground transition-all duration-200"
              }>
              {resumeData.hasExisting ? (
                <>
                  <Check className="mr-2 h-4 w-4" />
                  Selected
                </>
              ) : (
                "Use Existing"
              )}
            </Button>
          </div>
        </div>

        {/* Navigation button */}
        <div className="flex justify-end mt-6">
          <Button
            onClick={nextStep}
            disabled={loading || (!resumeData.file && !resumeData.hasExisting)}>
            Next Step
            <ArrowRight className="ml-2 h-4 w-4" />
          </Button>
        </div>
      </div>
    </div>
  );
};

export default ResumeUploadStage; <|MERGE_RESOLUTION|>--- conflicted
+++ resolved
@@ -67,19 +67,9 @@
       } else {
         toast.error("No existing resume found. Please upload one."); // Show error toast if no resume exists
       }
-<<<<<<< HEAD
     } catch (error: any) {
       console.error("Error fetching resume:", error); // Log error
       toast.error("Error fetching resume. Please try again."); // Show error toast
-=======
-    } catch (error: unknown) {
-        if (error instanceof Error) {
-          console.error("Error fetching resume:", error.message);
-        } else {
-          console.error("Error fetching resume:", error);
-        }
-        toast.error("Error fetching resume. Please try again.");
->>>>>>> 47a4013c
     } finally {
       setLoading(false); // Reset loading state
     }
@@ -125,23 +115,11 @@
         return;
       }
 
-<<<<<<< HEAD
       completeCurrentStage(); // Mark the current stage as complete
       goToNextStage(); // Navigate to the next stage
     } catch (error: any) {
       console.error("Error processing resume:", error); // Log error
       toast.error("There was an error processing your resume."); // Show error toast
-=======
-      completeCurrentStage();
-      goToNextStage();
-    } catch (error: unknown) {
-      if (error instanceof Error) {
-        console.error("Error processing resume:", error.message);
-      } else {
-        console.error("Error processing resume:", error);
-      }
-      toast.error("There was an error processing your resume.");
->>>>>>> 47a4013c
     } finally {
       setLoading(false); // Reset loading state
     }
