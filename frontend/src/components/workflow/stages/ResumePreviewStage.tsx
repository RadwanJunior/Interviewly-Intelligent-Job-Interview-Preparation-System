--- conflicted
+++ resolved
@@ -33,19 +33,9 @@
           } else {
             toast.error("Failed to load resume text."); // Show error toast
           }
-<<<<<<< HEAD
         } catch (error: any) {
           console.error("Error fetching resume:", error); // Log error
           toast.error("Error fetching resume text."); // Show error toast
-=======
-        } catch (error: unknown) {
-          if (error instanceof Error) {
-            console.error("Error fetching resume:", error.message);
-          } else {
-            console.error("Error fetching resume:", error);
-          }
-          toast.error("Error fetching resume text.");
->>>>>>> 47a4013c
         }
       }
     };
@@ -60,7 +50,6 @@
 
   // Confirm and save the resume text
   const confirmResume = async () => {
-<<<<<<< HEAD
     setIsSaving(true); // Set saving state to true
     try {
       await updateResume(resumeData.text || ""); // Call API to update resume text
@@ -73,24 +62,6 @@
     }
 
     completeCurrentStage(); // Mark the current stage as complete
-=======
-      try {
-        setIsSaving(true);
-        await updateResume(resumeData.text);
-        toast.success("Resume updated successfully!");
-      } catch (error: unknown) {
-        if (error instanceof Error) {
-          console.error("Error updating resume:", error.message);
-        } else {
-          console.error("Error updating resume:", error);
-        }
-        toast.error("Failed to update resume.");
-      } finally {
-        setIsSaving(false);
-      }
-    
-    completeCurrentStage();
->>>>>>> 47a4013c
 
     // Scroll to the next section smoothly
     const nextSection = document.getElementById("stage-job-details");
