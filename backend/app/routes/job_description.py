--- conflicted
+++ resolved
@@ -16,10 +16,6 @@
 """
 Job Description Router: Handles creation of job descriptions for users.
 """
-<<<<<<< HEAD
-
-=======
->>>>>>> 32d61ad6
 @router.post("/")
 async def create_job_description(
     request: JobDescriptionRequest,
