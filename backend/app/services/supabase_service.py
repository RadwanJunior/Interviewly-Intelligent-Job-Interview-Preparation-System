--- conflicted
+++ resolved
@@ -1,5 +1,4 @@
 # Standard library imports
-<<<<<<< HEAD
 import asyncio
 import os
 import time
@@ -16,18 +15,6 @@
 
 
 
-=======
-import os
-import time
-from datetime import datetime, timezone
-# Third-party imports
-from supabase import create_client, Client
-from dotenv import load_dotenv
-from fastapi import UploadFile, HTTPException, Request
-
-
-
->>>>>>> 32d61ad6
 # Load environment variables from .env file
 load_dotenv()
 
@@ -66,10 +53,6 @@
         """Logs in a user and returns session tokens."""
         try:
             response = self.client.auth.sign_in_with_password({"email": email, "password": password})
-<<<<<<< HEAD
-=======
-            print(response)
->>>>>>> 32d61ad6
             if response and response.session:
                 return {
                     "access_token": response.session.access_token,
@@ -131,7 +114,6 @@
         except Exception as e:
             return {"error": {"message": str(e)}}
 
-<<<<<<< HEAD
     def get_current_user_ws(self, websocket: WebSocket):
         """
         Retrieves the current user by extracting the token from WebSocket connection cookies.
@@ -148,13 +130,6 @@
     def get_file_url(self, file_path: str, bucket_name: str = "public"):
         """Generates a public URL for a file in Supabase Storage."""
         try:
-=======
-    def get_file_url(self, file_path: str, bucket_name: str = "public"):
-        """Generates a public URL for a file in Supabase Storage."""
-        try:
-            print("file_path: ", file_path)
-            print("bucket_name: ", bucket_name)
->>>>>>> 32d61ad6
             response = self.client.storage.from_(bucket_name).create_signed_url(file_path, expiry, {"download": True})
             return response
         except Exception as e:
@@ -196,10 +171,6 @@
         Updates the extracted text of an existing resume record.
         """
         try:
-<<<<<<< HEAD
-=======
-            print(f"Updating resume with ID: {resume_id}, extracted_text: {extracted_text}")
->>>>>>> 32d61ad6
             response = self.client.table("resumes").update({
                 "extracted_text": extracted_text
             }).eq("id", resume_id).execute()
@@ -255,11 +226,7 @@
         except Exception as e:
             return {"error": {"message": str(e)}}
     
-<<<<<<< HEAD
     def create_interview_session(self, user_id: str, resume_id: str, job_description_id: str, questions: list, ctype: str, status: str = "pending") -> dict:
-=======
-    def create_interview_session(self, user_id: str, resume_id: str, job_description_id: str, questions: list) -> dict:
->>>>>>> 32d61ad6
         """
         Inserts a new interview session record into the 'interviews' table.
         """
@@ -293,11 +260,7 @@
         Retrieves all interview session records for a user from the 'interviews' table.
         """
         try:
-<<<<<<< HEAD
             response = self.client.table("interviews").select("*").eq("user_id", user_id).execute()
-=======
-            response = self.client.table("interview_sessions").select("*").eq("user_id", user_id).execute()
->>>>>>> 32d61ad6
             return response
         except Exception as e:
             return {"error": {"message": str(e)}}
@@ -307,11 +270,7 @@
         Updates the status of an existing interview session record.
         """
         try:
-<<<<<<< HEAD
             response = self.client.table("interviews").update({
-=======
-            response = self.client.table("interview_sessions").update({
->>>>>>> 32d61ad6
                 "status": status
             }).eq("id", session_id).execute()
             return response
@@ -409,31 +368,25 @@
         Supports both text and audio responses.
         """
         try:
-<<<<<<< HEAD
-            response = self.client.table("user_responses").insert({
-=======
+            # Prepare insert data and remove None values so supabase won't complain
             insert_data = {
->>>>>>> 32d61ad6
                 "interview_id": response.get("interview_id"),
                 "question_id": response.get("question_id"),
                 "user_id": response.get("user_id"),
-                "response_text": response.get("response_text"),  # NEW
+                "response_text": response.get("response_text"),
                 "audio_url": response.get("audio_url"),
                 "gemini_file_id": response.get("gemini_file_id"),
                 "processed": response.get("processed", False),
             }
-            # remove None values so supabase won’t complain
+            
+            # Remove None values so supabase won't complain
             insert_data = {k: v for k, v in insert_data.items() if v is not None}
 
             resp = self.client.table("user_responses").insert(insert_data).execute()
             return resp
         except Exception as e:
             return {"error": {"message": str(e)}}
-<<<<<<< HEAD
-    
-=======
-
->>>>>>> 32d61ad6
+    
     def get_user_response(self, interview_id: str) -> dict:
         """
         Retrieves all user response records for a given interview from the 'user_responses' table.
@@ -479,7 +432,6 @@
     async def upload_recording_file(
         self,
         user_id: str,
-<<<<<<< HEAD
         interview_id: str,
         file_content: bytes,
         file_extension: str,
@@ -534,51 +486,6 @@
             
             return file_url
 
-=======
-        file_path: str,
-        interview_id: str,
-        bucket_name: str = "recordings",
-    ):
-        """Uploads a file to Supabase Storage."""
-        try:
-            with open(file_path, "rb") as f:
-                file_content = f.read()
-
-            filename = os.path.basename(file_path)
-            storage_path = f"{user_id}/{interview_id}/{filename}"
-
-            response = self.client.storage.from_(bucket_name).upload(
-                storage_path,
-                file_content,
-            )
-
-            # Handle UploadResponse correctly
-            if hasattr(response, "error") and response.error:
-                message = (
-                    response.error.message
-                    if hasattr(response.error, "message")
-                    else str(response.error)
-                )
-                return {"error": {"message": message}}
-            if isinstance(response, dict) and response.get("error"):
-                return response
-
-            file_url = self.client.storage.from_(bucket_name).get_public_url(
-                storage_path
-            )
-
-            if isinstance(file_url, dict):
-                if file_url.get("error"):
-                    return file_url
-                public_url = file_url.get("publicUrl") or file_url.get("public_url")
-            else:
-                public_url = file_url
-
-            if not public_url:
-                return {"error": {"message": "Failed to retrieve uploaded file URL"}}
-
-            return {"publicUrl": public_url}
->>>>>>> 32d61ad6
         except Exception as e:
             # Log the full exception for detailed debugging.
             logging.error(f"[Supabase] An exception occurred in upload_recording_file for interview {interview_id}: {str(e)}", exc_info=True)
@@ -654,11 +561,7 @@
         except Exception as e:
             return {"error": {"message": str(e)}}
     
-<<<<<<< HEAD
     async def update_user_responses_processed(self, interview_id: str):
-=======
-    def update_user_responses_processed(self, interview_id: str):
->>>>>>> 32d61ad6
         """
         Updates all user responses for a specific interview to mark them as processed.
         """
@@ -705,11 +608,7 @@
             print(f"Error getting feedback: {str(e)}")
             return {"error": str(e)}
 
-<<<<<<< HEAD
     async def update_interview(self, interview_id: str, update_data: dict):
-=======
-    def update_interview(self, interview_id: str, update_data: dict):
->>>>>>> 32d61ad6
         """Update interview data"""
         try:
             response = self.client.table("interviews").update(update_data).eq("id", interview_id).execute()
@@ -773,7 +672,6 @@
             print(f"Error updating preparation plan status: {str(e)}")
             return {"error": str(e)}
 
-<<<<<<< HEAD
     def normalize_public_url(self, url: str) -> str:
         if not isinstance(url, str) or not url:
             return ""
@@ -1203,7 +1101,5 @@
             
             return {"success": False, "error": str(e), "rollback": False}
 
-=======
->>>>>>> 32d61ad6
 # Singleton instance of SupabaseService for use throughout the app
 supabase_service = SupabaseService()