--- conflicted
+++ resolved
@@ -353,11 +353,7 @@
             return response
         except Exception as e:
             return {"error": {"message": str(e)}}
-<<<<<<< HEAD
-
-=======
-    
->>>>>>> b1c50ae0
+
     def get_user_response(self, interview_id: str) -> dict:
         """
         Retrieves all user response records for a given interview from the 'user_responses' table.
